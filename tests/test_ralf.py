--- conflicted
+++ resolved
@@ -1,16 +1,10 @@
 """
 Comprehensive test suite for the Ralf class.
-<<<<<<< HEAD
+
 This module contains parameterized tests that cover all major functionality
 of the Ralf class including initialization, data processing, model configuration,
 state management, and error handling scenarios.
-=======
-
-This module contains parameterized tests that cover all major functionality
-of the Ralf class including initialization, data processing, model configuration,
-state management, and error handling scenarios.
-
->>>>>>> 90bcad5a
+
 Test Coverage:
 - Initialization and default attributes
 - API key management
@@ -32,38 +26,20 @@
 from unittest.mock import patch, MagicMock
 from ralf import Ralf
 
-<<<<<<< HEAD
-print("RALF instance getting initialized.")
-my_ralf = Ralf()
-print("RALF instance created successfully.")
 
 class TestRalfInitialization:
     """Test suite for Ralf class initialization and default attributes."""
-
+    
     def test_ralf_default_attributes(self):
         """Test that Ralf initializes with correct default attributes."""
         ralf = Ralf()
-
-=======
-
-class TestRalfInitialization:
-    """Test suite for Ralf class initialization and default attributes."""
-    
-    def test_ralf_default_attributes(self):
-        """Test that Ralf initializes with correct default attributes."""
-        ralf = Ralf()
-        
->>>>>>> 90bcad5a
+        
         # Dataset attributes
         assert ralf.golden_dataset is None
         assert ralf.platinum_dataset is None
         assert isinstance(ralf.other_datasets, dict)
         assert len(ralf.other_datasets) == 0
-<<<<<<< HEAD
-
-=======
-        
->>>>>>> 90bcad5a
+        
         # Model and training attributes
         assert ralf.model_name is None
         assert ralf.trainer is None
@@ -74,20 +50,12 @@
         assert ralf.train_dataset is None
         assert ralf.val_dataset is None
         assert ralf.model is None
-<<<<<<< HEAD
-
-=======
-        
->>>>>>> 90bcad5a
+        
         # API key attributes
         assert ralf.open_api_key is None
         assert ralf.gemini_key is None
         assert ralf.hf_token is None
-<<<<<<< HEAD
-
-=======
-        
->>>>>>> 90bcad5a
+        
         # Hardware detection attributes
         assert hasattr(ralf, 'gpu_available')
         assert hasattr(ralf, 'gpu_count')
@@ -99,11 +67,7 @@
 
 class TestAPIKeyManagement:
     """Test suite for API key management functionality."""
-<<<<<<< HEAD
-
-=======
-    
->>>>>>> 90bcad5a
+    
     @pytest.mark.parametrize("open_api_key,gemini_key,hf_token", [
         ("open_key", None, None),
         (None, "gemini_key", None),
@@ -116,11 +80,7 @@
         """Test setting API keys with various combinations."""
         ralf = Ralf()
         ralf.set_keys(open_api_key=open_api_key, gemini_key=gemini_key, hf_token=hf_token)
-<<<<<<< HEAD
-
-=======
-        
->>>>>>> 90bcad5a
+        
         assert ralf.open_api_key == open_api_key
         assert ralf.gemini_key == gemini_key
         assert ralf.hf_token == hf_token
@@ -128,11 +88,7 @@
 
 class TestDataLoadingAndProcessing:
     """Test suite for data loading and processing functionality."""
-<<<<<<< HEAD
-
-=======
-    
->>>>>>> 90bcad5a
+    
     @pytest.fixture
     def sample_dataframes(self):
         """Provide various sample dataframes for testing."""
@@ -154,11 +110,7 @@
                 "label": [f"label_{i % 5}" for i in range(100)]
             })
         }
-<<<<<<< HEAD
-
-=======
-    
->>>>>>> 90bcad5a
+    
     @pytest.mark.parametrize("model_name", [
         "bert-base-uncased",
         "distilbert-base-uncased",
@@ -168,72 +120,40 @@
         """Test basic data loading and processing functionality."""
         ralf = Ralf()
         df = sample_dataframes["binary_classification"]
-<<<<<<< HEAD
-
+        
         ralf.load_and_process_data(df, text_column="text", label_column="label", model_name=model_name)
-
+        
         # Check that model name is set
         assert ralf.model_name == model_name
-
-=======
-        
-        ralf.load_and_process_data(df, text_column="text", label_column="label", model_name=model_name)
-        
-        # Check that model name is set
-        assert ralf.model_name == model_name
-        
->>>>>>> 90bcad5a
+        
         # Check label mappings
         assert ralf.num_labels == 2
         assert set(ralf.label_to_id.keys()) == {"positive", "negative"}
         assert set(ralf.id_to_label.values()) == {"positive", "negative"}
-<<<<<<< HEAD
-
-=======
-        
->>>>>>> 90bcad5a
+        
         # Check datasets are created
         assert ralf.train_dataset is not None
         assert ralf.val_dataset is not None
         assert ralf.tokenizer is not None
-<<<<<<< HEAD
-
+        
         # Check dataset sizes (80/20 split)
         assert len(ralf.train_dataset) == 4  # 80% of 6 samples
         assert len(ralf.val_dataset) == 2    # 20% of 6 samples
-
-=======
-        
-        # Check dataset sizes (80/20 split)
-        assert len(ralf.train_dataset) == 4  # 80% of 6 samples
-        assert len(ralf.val_dataset) == 2    # 20% of 6 samples
-    
->>>>>>> 90bcad5a
+    
     def test_load_and_process_data_column_rename(self, sample_dataframes):
         """Test data loading with custom column names."""
         ralf = Ralf()
         df = sample_dataframes["custom_columns"]
-<<<<<<< HEAD
-
+        
         # Test with custom column names
         ralf.load_and_process_data(df, text_column="mytext", label_column="mylabel", model_name="bert-base-uncased")
-
-=======
-        
-        # Test with custom column names
-        ralf.load_and_process_data(df, text_column="mytext", label_column="mylabel", model_name="bert-base-uncased")
-        
->>>>>>> 90bcad5a
+        
         # Verify column renaming worked
         assert ralf.train_dataset is not None
         assert ralf.val_dataset is not None
         assert set(ralf.label_to_id.keys()) == {"label1", "label2"}
         assert set(ralf.id_to_label.values()) == {"label1", "label2"}
-<<<<<<< HEAD
-
-=======
-    
->>>>>>> 90bcad5a
+    
     def test_load_and_process_data_multi_class(self, sample_dataframes):
         """Test data loading with multi-class classification."""
         ralf = Ralf()
@@ -241,79 +161,44 @@
             "text": ["class a", "class b", "class c", "class a", "class b", "class c", "class a", "class b", "class c", "class a", "class b", "class c"],
             "label": ["A", "B", "C", "A", "B", "C", "A", "B", "C", "A", "B", "C"]
         })
-<<<<<<< HEAD
-
-        ralf.load_and_process_data(df, text_column="text", label_column="label", model_name="bert-base-uncased")
-
+        
+        ralf.load_and_process_data(df, text_column="text", label_column="label", model_name="bert-base-uncased")
+        
         assert ralf.num_labels == 3
         assert set(ralf.label_to_id.keys()) == {"A", "B", "C"}
         assert set(ralf.id_to_label.values()) == {"A", "B", "C"}
-
-=======
-        
-        ralf.load_and_process_data(df, text_column="text", label_column="label", model_name="bert-base-uncased")
-        
-        assert ralf.num_labels == 3
-        assert set(ralf.label_to_id.keys()) == {"A", "B", "C"}
-        assert set(ralf.id_to_label.values()) == {"A", "B", "C"}
-    
->>>>>>> 90bcad5a
+    
     def test_load_and_process_data_large_dataset(self, sample_dataframes):
         """Test data loading with a larger dataset."""
         ralf = Ralf()
         df = sample_dataframes["large_dataset"]
-<<<<<<< HEAD
-
-        ralf.load_and_process_data(df, text_column="text", label_column="label", model_name="bert-base-uncased")
-
+        
+        ralf.load_and_process_data(df, text_column="text", label_column="label", model_name="bert-base-uncased")
+        
         assert ralf.num_labels == 5
         assert len(ralf.train_dataset) == 80  # 80% of 100 samples
         assert len(ralf.val_dataset) == 20    # 20% of 100 samples
-
-=======
-        
-        ralf.load_and_process_data(df, text_column="text", label_column="label", model_name="bert-base-uncased")
-        
-        assert ralf.num_labels == 5
-        assert len(ralf.train_dataset) == 80  # 80% of 100 samples
-        assert len(ralf.val_dataset) == 20    # 20% of 100 samples
-    
->>>>>>> 90bcad5a
+    
     def test_load_and_process_data_without_model_name(self, sample_dataframes):
         """Test that error is raised when model_name is not provided."""
         ralf = Ralf()
         df = sample_dataframes["binary_classification"]
-<<<<<<< HEAD
-
+        
         with pytest.raises(ValueError, match="model_name must be set"):
             ralf.load_and_process_data(df, text_column="text", label_column="label", model_name=None)
-
-=======
-        
-        with pytest.raises(ValueError, match="model_name must be set"):
-            ralf.load_and_process_data(df, text_column="text", label_column="label", model_name=None)
-    
->>>>>>> 90bcad5a
+    
     def test_load_and_process_data_empty_dataframe(self):
         """Test handling of empty dataframe."""
         ralf = Ralf()
         df = pd.DataFrame(columns=["text", "label"])
-<<<<<<< HEAD
-
-=======
-        
->>>>>>> 90bcad5a
+        
         with pytest.raises(ValueError):
             ralf.load_and_process_data(df, text_column="text", label_column="label", model_name="bert-base-uncased")
 
 
 class TestModelConfiguration:
     """Test suite for model loading and configuration."""
-<<<<<<< HEAD
-
-=======
-    
->>>>>>> 90bcad5a
+    
     @pytest.fixture
     def prepared_ralf(self):
         """Create a Ralf instance with processed data."""
@@ -324,11 +209,7 @@
         })
         ralf.load_and_process_data(df, text_column="text", label_column="label", model_name="bert-base-uncased")
         return ralf
-<<<<<<< HEAD
-
-=======
-    
->>>>>>> 90bcad5a
+    
     @pytest.mark.parametrize("model_name", [
         "bert-base-uncased",
         "roberta-base"
@@ -341,29 +222,16 @@
             "label": ["A", "B", "A", "B", "A", "B"]
         })
         ralf.load_and_process_data(df, text_column="text", label_column="label", model_name=model_name)
-<<<<<<< HEAD
-
+        
         ralf.load_and_configure_model()
-
+        
         assert ralf.model is not None
         assert hasattr(ralf.model, 'print_trainable_parameters')
-
+    
     def test_load_and_configure_model_without_data(self):
         """Test that model configuration fails without processed data."""
         ralf = Ralf()
-
-=======
-        
-        ralf.load_and_configure_model()
-        
-        assert ralf.model is not None
-        assert hasattr(ralf.model, 'print_trainable_parameters')
-    
-    def test_load_and_configure_model_without_data(self):
-        """Test that model configuration fails without processed data."""
-        ralf = Ralf()
-        
->>>>>>> 90bcad5a
+        
         # The error occurs when model_name is None, which happens when load_and_process_data is not called
         with pytest.raises(OSError):
             ralf.load_and_configure_model()
@@ -371,11 +239,7 @@
 
 class TestStateManagement:
     """Test suite for state saving and loading functionality."""
-<<<<<<< HEAD
-
-=======
-    
->>>>>>> 90bcad5a
+    
     @pytest.fixture
     def trained_ralf(self, tmp_path):
         """Create a Ralf instance with processed data and configured model."""
@@ -387,41 +251,23 @@
         ralf.load_and_process_data(df, text_column="text", label_column="label", model_name="bert-base-uncased")
         ralf.load_and_configure_model()
         return ralf
-<<<<<<< HEAD
-
-=======
-    
->>>>>>> 90bcad5a
+    
     def test_save_state_creates_files(self, trained_ralf, tmp_path):
         """Test that save_state creates the pickle file."""
         save_file = tmp_path / "ralf_state.pkl"
         trained_ralf.save_state(file_path=str(save_file))
-<<<<<<< HEAD
-
+        
         # Check that the pickle file exists
         assert save_file.exists()
         assert save_file.stat().st_size > 0  # File should not be empty
-
-=======
-        
-        # Check that the pickle file exists
-        assert save_file.exists()
-        assert save_file.stat().st_size > 0  # File should not be empty
-    
->>>>>>> 90bcad5a
+    
     def test_load_state_restores_complete_state(self, trained_ralf, tmp_path):
         """Test that load_state restores all components correctly."""
         save_file = tmp_path / "ralf_state.pkl"
         trained_ralf.save_state(file_path=str(save_file))
-<<<<<<< HEAD
-
+        
         loaded_ralf = Ralf.load_state(file_path=str(save_file))
-
-=======
-        
-        loaded_ralf = Ralf.load_state(file_path=str(save_file))
-        
->>>>>>> 90bcad5a
+        
         # Check that all components are restored
         assert loaded_ralf is not None
         assert loaded_ralf.model_name == "bert-base-uncased"
@@ -432,11 +278,7 @@
         assert loaded_ralf.model is not None
         assert loaded_ralf.train_dataset is not None
         assert loaded_ralf.val_dataset is not None
-<<<<<<< HEAD
-
-=======
-    
->>>>>>> 90bcad5a
+    
     def test_save_state_without_model(self, tmp_path):
         """Test saving state when model is not configured."""
         ralf = Ralf()
@@ -445,56 +287,33 @@
             "label": ["A", "B", "A", "B", "A", "B"]
         })
         ralf.load_and_process_data(df, text_column="text", label_column="label", model_name="bert-base-uncased")
-<<<<<<< HEAD
-
+        
         save_file = tmp_path / "ralf_state.pkl"
         ralf.save_state(file_path=str(save_file))
-
+        
         # Should still create the pickle file
         assert save_file.exists()
         assert save_file.stat().st_size > 0
-
-=======
-        
-        save_file = tmp_path / "ralf_state.pkl"
-        ralf.save_state(file_path=str(save_file))
-        
-        # Should still create the pickle file
-        assert save_file.exists()
-        assert save_file.stat().st_size > 0
-    
->>>>>>> 90bcad5a
+    
     def test_load_state_nonexistent_file(self):
         """Test loading state from non-existent file."""
         loaded_ralf = Ralf.load_state(file_path="nonexistent_file.pkl")
         assert loaded_ralf is None
-<<<<<<< HEAD
-
-=======
-    
->>>>>>> 90bcad5a
+    
     def test_save_state_creates_directory(self, trained_ralf, tmp_path):
         """Test that save_state works when directory is created manually."""
         save_dir = tmp_path / "new_directory"
         save_dir.mkdir()  # Create the directory first
         save_file = save_dir / "ralf_state.pkl"
         trained_ralf.save_state(file_path=str(save_file))
-<<<<<<< HEAD
-
-=======
-        
->>>>>>> 90bcad5a
+        
         assert save_file.exists()
         assert save_file.stat().st_size > 0
 
 
 class TestTrainerInitialization:
     """Test suite for trainer initialization."""
-<<<<<<< HEAD
-
-=======
-    
->>>>>>> 90bcad5a
+    
     @pytest.fixture
     def model_ready_ralf(self):
         """Create a Ralf instance ready for trainer initialization."""
@@ -506,46 +325,25 @@
         ralf.load_and_process_data(df, text_column="text", label_column="label", model_name="bert-base-uncased")
         ralf.load_and_configure_model()
         return ralf
-<<<<<<< HEAD
-
-=======
-    
->>>>>>> 90bcad5a
+    
     def test_initialize_trainer_basic(self, model_ready_ralf, tmp_path):
         """Test basic trainer initialization."""
         output_dir = tmp_path / "results"
         save_path = tmp_path / "ralf_state.pkl"
-<<<<<<< HEAD
-
+        
         model_ready_ralf.initialize_trainer(output_dir=str(output_dir), save_path=str(save_path))
-
+        
         assert model_ready_ralf.trainer is not None
         assert hasattr(model_ready_ralf.trainer, 'train')
         assert hasattr(model_ready_ralf.trainer, 'evaluate')
-
+    
     def test_initialize_trainer_without_model(self):
         """Test that trainer initialization fails without configured model."""
         ralf = Ralf()
-
+        
         with pytest.raises(ValueError):
             ralf.initialize_trainer()
-
-=======
-        
-        model_ready_ralf.initialize_trainer(output_dir=str(output_dir), save_path=str(save_path))
-        
-        assert model_ready_ralf.trainer is not None
-        assert hasattr(model_ready_ralf.trainer, 'train')
-        assert hasattr(model_ready_ralf.trainer, 'evaluate')
-    
-    def test_initialize_trainer_without_model(self):
-        """Test that trainer initialization fails without configured model."""
-        ralf = Ralf()
-        
-        with pytest.raises(ValueError):
-            ralf.initialize_trainer()
-    
->>>>>>> 90bcad5a
+    
     @pytest.mark.parametrize("output_dir,save_path", [
         ("./results", "ralf_state.pkl"),
         ("/tmp/custom_results", "/tmp/custom_state.pkl"),
@@ -554,11 +352,7 @@
     def test_initialize_trainer_custom_paths(self, model_ready_ralf, output_dir, save_path):
         """Test trainer initialization with custom paths."""
         model_ready_ralf.initialize_trainer(output_dir=output_dir, save_path=save_path)
-<<<<<<< HEAD
-
-=======
-        
->>>>>>> 90bcad5a
+        
         assert model_ready_ralf.trainer is not None
         # Check that training arguments are set correctly
         assert model_ready_ralf.trainer.args.output_dir == output_dir
@@ -566,11 +360,7 @@
 
 class TestErrorHandling:
     """Test suite for error handling and edge cases."""
-<<<<<<< HEAD
-
-=======
-    
->>>>>>> 90bcad5a
+    
     # def test_load_and_process_data_invalid_columns(self):
     #     """Test handling of invalid column names."""
     #     ralf = Ralf()
@@ -582,11 +372,7 @@
     #     # Test with a non-existent label column - this should fail when trying to rename columns
     #     with pytest.raises(KeyError):
     #         ralf.load_and_process_data(df, text_column="text", label_column="nonexistent", model_name="bert-base-uncased")
-<<<<<<< HEAD
-
-=======
-    
->>>>>>> 90bcad5a
+    
     def test_load_and_process_data_single_label(self):
         """Test handling of dataset with only one unique label."""
         ralf = Ralf()
@@ -594,23 +380,13 @@
             "text": ["text1", "text2", "text3"],
             "label": ["A", "A", "A"]
         })
-<<<<<<< HEAD
-
-        ralf.load_and_process_data(df, text_column="text", label_column="label", model_name="bert-base-uncased")
-
+        
+        ralf.load_and_process_data(df, text_column="text", label_column="label", model_name="bert-base-uncased")
+        
         assert ralf.num_labels == 1
         assert ralf.label_to_id == {"A": 0}
         assert ralf.id_to_label == {0: "A"}  # Fixed: integer key, not string
-
-=======
-        
-        ralf.load_and_process_data(df, text_column="text", label_column="label", model_name="bert-base-uncased")
-        
-        assert ralf.num_labels == 1
-        assert ralf.label_to_id == {"A": 0}
-        assert ralf.id_to_label == {0: "A"}  # Fixed: integer key, not string
-    
->>>>>>> 90bcad5a
+    
     def test_load_and_process_data_very_small_dataset(self):
         """Test handling of very small datasets."""
         ralf = Ralf()
@@ -618,50 +394,30 @@
             "text": ["text1"],
             "label": ["A"]
         })
-<<<<<<< HEAD
-
-=======
-        
->>>>>>> 90bcad5a
+        
         with pytest.raises(ValueError):
             ralf.load_and_process_data(df, text_column="text", label_column="label", model_name="bert-base-uncased")
 
 
 class TestHardwareDetection:
     """Test suite for hardware detection functionality."""
-<<<<<<< HEAD
-
+    
     def test_hardware_detection_attributes(self):
         """Test that hardware detection attributes are properly set."""
         ralf = Ralf()
-
-=======
-    
-    def test_hardware_detection_attributes(self):
-        """Test that hardware detection attributes are properly set."""
-        ralf = Ralf()
-        
->>>>>>> 90bcad5a
+        
         # Check that all hardware attributes exist
         assert hasattr(ralf, 'gpu_available')
         assert hasattr(ralf, 'gpu_count')
         assert hasattr(ralf, 'gpu_name')
         assert hasattr(ralf, 'gpu_ram_gb')
         assert hasattr(ralf, 'ram_gb')
-<<<<<<< HEAD
-
-=======
-        
->>>>>>> 90bcad5a
+        
         # Check data types
         assert isinstance(ralf.gpu_available, bool)
         assert isinstance(ralf.gpu_count, int)
         assert isinstance(ralf.ram_gb, (int, float))
-<<<<<<< HEAD
-
-=======
-        
->>>>>>> 90bcad5a
+        
         # Check logical constraints
         if ralf.gpu_available:
             assert ralf.gpu_count > 0
@@ -671,76 +427,43 @@
             assert ralf.gpu_count == 0
             assert ralf.gpu_name is None
             assert ralf.gpu_ram_gb is None
-<<<<<<< HEAD
-
-=======
-        
->>>>>>> 90bcad5a
+        
         assert ralf.ram_gb > 0
 
 
 class TestIntegration:
     """Integration tests for complete workflows."""
-<<<<<<< HEAD
-
-=======
-    
->>>>>>> 90bcad5a
+    
     def test_complete_workflow(self, tmp_path):
         """Test a complete workflow from data loading to state saving."""
         # Initialize
         ralf = Ralf()
-<<<<<<< HEAD
-
+        
         # Set API keys
         ralf.set_keys(open_api_key="test_open", gemini_key="test_gemini", hf_token="test_hf")
-
-=======
-        
-        # Set API keys
-        ralf.set_keys(open_api_key="test_open", gemini_key="test_gemini", hf_token="test_hf")
-        
->>>>>>> 90bcad5a
+        
         # Load and process data
         df = pd.DataFrame({
             "text": ["positive text", "negative text", "positive text", "negative text", "positive text", "negative text"],
             "label": ["positive", "negative", "positive", "negative", "positive", "negative"]
         })
         ralf.load_and_process_data(df, text_column="text", label_column="label", model_name="bert-base-uncased")
-<<<<<<< HEAD
-
+        
         # Configure model
         ralf.load_and_configure_model()
-
-=======
-        
-        # Configure model
-        ralf.load_and_configure_model()
-        
->>>>>>> 90bcad5a
+        
         # Initialize trainer
         output_dir = tmp_path / "results"
         save_path = tmp_path / "ralf_state.pkl"
         ralf.initialize_trainer(output_dir=str(output_dir), save_path=str(save_path))
-<<<<<<< HEAD
-
+        
         # Save state
         save_file = tmp_path / "ralf_state.pkl"
         ralf.save_state(file_path=str(save_file))
-
+        
         # Load state
         loaded_ralf = Ralf.load_state(file_path=str(save_file))
-
-=======
-        
-        # Save state
-        save_file = tmp_path / "ralf_state.pkl"
-        ralf.save_state(file_path=str(save_file))
-        
-        # Load state
-        loaded_ralf = Ralf.load_state(file_path=str(save_file))
-        
->>>>>>> 90bcad5a
+        
         # Verify complete restoration (API keys are not saved in state, so they won't be restored)
         assert loaded_ralf is not None
         assert loaded_ralf.model_name == "bert-base-uncased"
@@ -750,44 +473,24 @@
         assert loaded_ralf.model is not None
         assert loaded_ralf.train_dataset is not None
         assert loaded_ralf.val_dataset is not None
-<<<<<<< HEAD
-
+    
     def test_workflow_with_custom_columns(self, tmp_path):
         """Test complete workflow with custom column names."""
         ralf = Ralf()
-
-=======
-    
-    def test_workflow_with_custom_columns(self, tmp_path):
-        """Test complete workflow with custom column names."""
-        ralf = Ralf()
-        
->>>>>>> 90bcad5a
+        
         df = pd.DataFrame({
             "mytext": ["text1", "text2", "text3", "text4", "text5", "text6"],
             "mylabel": ["A", "B", "A", "B", "A", "B"]
         })
-<<<<<<< HEAD
-
+        
         ralf.load_and_process_data(df, text_column="mytext", label_column="mylabel", model_name="bert-base-uncased")
         ralf.load_and_configure_model()
-
+        
         save_file = tmp_path / "ralf_state.pkl"
         ralf.save_state(file_path=str(save_file))
-
+        
         loaded_ralf = Ralf.load_state(file_path=str(save_file))
-
-=======
-        
-        ralf.load_and_process_data(df, text_column="mytext", label_column="mylabel", model_name="bert-base-uncased")
-        ralf.load_and_configure_model()
-        
-        save_file = tmp_path / "ralf_state.pkl"
-        ralf.save_state(file_path=str(save_file))
-        
-        loaded_ralf = Ralf.load_state(file_path=str(save_file))
-        
->>>>>>> 90bcad5a
+        
         assert loaded_ralf is not None
         assert loaded_ralf.model_name == "bert-base-uncased"
         assert loaded_ralf.num_labels == 2
